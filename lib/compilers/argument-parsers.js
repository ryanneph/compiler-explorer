--- conflicted
+++ resolved
@@ -122,15 +122,13 @@
                 if (compiler.compiler.options) compiler.compiler.options += " ";
                 compiler.compiler.options += "-fcolor-diagnostics";
             }
-<<<<<<< HEAD
-            if (options['-emit-llvm']) {
+            if (BaseParser.hasSupport(options, "-emit-llvm")) {
                 compiler.compiler.supportsIrView = true;
                 compiler.compiler.irArg = ['-Xclang', '-emit-llvm', '-fsyntax-only'];
-=======
+            }
             if (BaseParser.hasSupport(options, "-fno-crash-diagnostics")) {
                 if (compiler.compiler.options) compiler.compiler.options += " ";
                 compiler.compiler.options += "-fno-crash-diagnostics";
->>>>>>> a47efe6d
             }
             return compiler;
         });
