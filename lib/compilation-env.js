// Copyright (c) 2012-2018, Matt Godbolt & Rubén Rincón
// All rights reserved.
//
// Redistribution and use in source and binary forms, with or without
// modification, are permitted provided that the following conditions are met:
//
//     * Redistributions of source code must retain the above copyright notice,
//       this list of conditions and the following disclaimer.
//     * Redistributions in binary form must reproduce the above copyright
//       notice, this list of conditions and the following disclaimer in the
//       documentation and/or other materials provided with the distribution.
//
// THIS SOFTWARE IS PROVIDED BY THE COPYRIGHT HOLDERS AND CONTRIBUTORS "AS IS"
// AND ANY EXPRESS OR IMPLIED WARRANTIES, INCLUDING, BUT NOT LIMITED TO, THE
// IMPLIED WARRANTIES OF MERCHANTABILITY AND FITNESS FOR A PARTICULAR PURPOSE
// ARE DISCLAIMED. IN NO EVENT SHALL THE COPYRIGHT HOLDER OR CONTRIBUTORS BE
// LIABLE FOR ANY DIRECT, INDIRECT, INCIDENTAL, SPECIAL, EXEMPLARY, OR
// CONSEQUENTIAL DAMAGES (INCLUDING, BUT NOT LIMITED TO, PROCUREMENT OF
// SUBSTITUTE GOODS OR SERVICES; LOSS OF USE, DATA, OR PROFITS; OR BUSINESS
// INTERRUPTION) HOWEVER CAUSED AND ON ANY THEORY OF LIABILITY, WHETHER IN
// CONTRACT, STRICT LIABILITY, OR TORT (INCLUDING NEGLIGENCE OR OTHERWISE)
// ARISING IN ANY WAY OUT OF THE USE OF THIS SOFTWARE, EVEN IF ADVISED OF THE
// POSSIBILITY OF SUCH DAMAGE.

const LRU = require('lru-cache'),
    Queue = require('promise-queue'),
    child_process = require('child_process'),
    logger = require('./logger').logger,
    _ = require('underscore-node'),
    Raven = require('raven');

Queue.configure(Promise);

class CompilationEnvironment {
    constructor(ceProps, compilerPropsL) {
        this.ceProps = ceProps;
        this.compilerPropsL = compilerPropsL;
        this.okOptions = new RegExp(ceProps('optionsWhitelistRe', '.*'));
        this.badOptions = new RegExp(ceProps('optionsBlacklistRe', '(?!)'));
        this.cache = LRU({
            max: ceProps('cacheMb') * 1024 * 1024,
            length: n => JSON.stringify(n).length
        });
        this.cacheHits = 0;
        this.cacheMisses = 0;
        this.compileQueue = new Queue(ceProps("maxConcurrentCompiles", 1), Infinity);
        this.multiarch = null;
        try {
            const multi = child_process.execSync("gcc -print-multiarch").toString().trim();
            if (multi) {
                logger.info(`Multiarch: ${multi}`);
                this.multiarch = multi;
            } else {
                logger.info("No multiarch");
            }
        } catch (err) {
            logger.warn(`Unable to get multiarch: ${err}`);
        }
    }

    getEnv(needsMulti) {
        const env = {
            LD_LIBRARY_PATH: process.env.LD_LIBRARY_PATH,
            PATH: process.env.PATH,
            HOME: process.env.HOME
        };
        if (needsMulti && this.multiarch) {
            env.LIBRARY_PATH = '/usr/lib/' + this.multiarch;
            env.C_INCLUDE_PATH = '/usr/include/' + this.multiarch;
            env.CPLUS_INCLUDE_PATH = '/usr/include/' + this.multiarch;
        }
        return env;
    }

    cacheStats() {
        const total = this.cacheHits + this.cacheMisses;
        if ((total % 100) === 1) {
            const pc = (100 * this.cacheHits) / total;
            logger.info("Cache stats: " + this.cacheHits + " hits, " + this.cacheMisses + " misses (" + pc.toFixed(2) +
                "%), LRU has " + this.cache.itemCount + " item(s) totalling " + this.cache.length + " bytes");
        }
    }

    cacheGet(key) {
        const cached = this.cache.get(key);
        if (cached) {
            this.cacheStats();
            this.cacheHits++;
            return cached;
        }
        this.cacheMisses++;
        return undefined;
    }

    cachePut(key, result) {
        this.cache.set(key, result);
        this.cacheStats();
    }

<<<<<<< HEAD
    enqueue(job) {
        const wrappedJob = function () {
            try {
                return job();
            } catch (e) {
                Raven.captureException(e);
                logger.error("Caught promise exception " + e);
                if (e.stack) logger.info(e.stack);
                return Promise.resolve(null);
            }
        };
        return this.compileQueue.add(wrappedJob);
    }
=======
CompilationEnvironment.prototype.enqueue = function (job) {
    var wrappedJob = function () {
        try {
            return job();
        } catch (e) {
            if (e.stack) logger.info(e.stack);
            logger.error("Caught promise exception " + e);
            Raven.captureException(e);
            return Promise.resolve(null);
        }
    };
    return this.compileQueue.add(wrappedJob);
};
>>>>>>> ef89c6ab

    isBusy() {
        return this.compileQueue.getPendingLength() > 0 || this.compileQueue.getQueueLength() > 0;
    }

    findBadOptions(options) {
        return _.filter(options, option => !option.match(this.okOptions) || option.match(this.badOptions), this);
    }
}

module.exports = CompilationEnvironment;<|MERGE_RESOLUTION|>--- conflicted
+++ resolved
@@ -97,35 +97,19 @@
         this.cacheStats();
     }
 
-<<<<<<< HEAD
     enqueue(job) {
         const wrappedJob = function () {
             try {
                 return job();
             } catch (e) {
+                if (e.stack) logger.info(e.stack);
+                logger.error(`Caught promise exception ${e}`);
                 Raven.captureException(e);
-                logger.error("Caught promise exception " + e);
-                if (e.stack) logger.info(e.stack);
                 return Promise.resolve(null);
             }
         };
         return this.compileQueue.add(wrappedJob);
     }
-=======
-CompilationEnvironment.prototype.enqueue = function (job) {
-    var wrappedJob = function () {
-        try {
-            return job();
-        } catch (e) {
-            if (e.stack) logger.info(e.stack);
-            logger.error("Caught promise exception " + e);
-            Raven.captureException(e);
-            return Promise.resolve(null);
-        }
-    };
-    return this.compileQueue.add(wrappedJob);
-};
->>>>>>> ef89c6ab
 
     isBusy() {
         return this.compileQueue.getPendingLength() > 0 || this.compileQueue.getQueueLength() > 0;
