--- conflicted
+++ resolved
@@ -44,25 +44,8 @@
     return result;
 }
 
-<<<<<<< HEAD
-/***
- * @callback eachLineFunc
- * @param {string} line
- * @returns {*}
- */
-
-/***
- *
- * @param {string} text
- * @param {eachLineFunc} func
- * @param {*} [context]
- */
-export function eachLine(text: string, func, context?): ResultLine[] {
-    return _.each(splitLines(text), func, context);
-=======
-export function eachLine(text: string, func: (line: string) => (IResultLine | void)): (IResultLine | void)[] {
+export function eachLine(text: string, func: (line: string) => (ResultLine | void)): (ResultLine | void)[] {
     return splitLines(text).map(func);
->>>>>>> 7a713104
 }
 
 export function expandTabs(line: string): string {
@@ -100,10 +83,10 @@
     return line;
 }
 
-export function parseOutput(lines: string, inputFilename?: string, pathPrefix?: string): IResultLine[] {
+export function parseOutput(lines: string, inputFilename?: string, pathPrefix?: string): ResultLine[] {
     const re = /^\s*<source>[(:](\d+)(:?,?(\d+):?)?[):]*\s*(.*)/;
     const reWithFilename = /^\s*([\w.]*)[(:](\d+)(:?,?(\d+):?)?[):]*\s*(.*)/;
-    const result: IResultLine[]  = [];
+    const result: ResultLine[]  = [];
     eachLine(lines, line => {
         line = _parseOutputLine(line, inputFilename, pathPrefix);
         if (!inputFilename) {
@@ -138,7 +121,7 @@
 
 export function parseRustOutput(lines: string, inputFilename?: string, pathPrefix?: string) {
     const re = /^ --> <source>[(:](\d+)(:?,?(\d+):?)?[):]*\s*(.*)/;
-    const result: IResultLine[] = [];
+    const result: ResultLine[] = [];
     eachLine(lines, line => {
         line = _parseOutputLine(line, inputFilename, pathPrefix);
         if (line !== null) {
