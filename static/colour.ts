--- conflicted
+++ resolved
@@ -25,11 +25,7 @@
 import * as monaco from 'monaco-editor';
 import { Themes } from './themes';
 
-<<<<<<< HEAD
-export type AppTheme = 'default' | 'dark' | 'darkplus' | 'all';
-=======
 export type AppTheme = Themes | 'all';
->>>>>>> 43bc7afa
 
 interface ColourScheme {
     name: string;
