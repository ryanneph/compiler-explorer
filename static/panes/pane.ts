// Copyright (c) 2021, Compiler Explorer Authors
// All rights reserved.
//
// Redistribution and use in source and binary forms, with or without
// modification, are permitted provided that the following conditions are met:
//
//     * Redistributions of source code must retain the above copyright notice,
//       this list of conditions and the following disclaimer.
//     * Redistributions in binary form must reproduce the above copyright
//       notice, this list of conditions and the following disclaimer in the
//       documentation and/or other materials provided with the distribution.
//
// THIS SOFTWARE IS PROVIDED BY THE COPYRIGHT HOLDERS AND CONTRIBUTORS "AS IS"
// AND ANY EXPRESS OR IMPLIED WARRANTIES, INCLUDING, BUT NOT LIMITED TO, THE
// IMPLIED WARRANTIES OF MERCHANTABILITY AND FITNESS FOR A PARTICULAR PURPOSE
// ARE DISCLAIMED. IN NO EVENT SHALL THE COPYRIGHT HOLDER OR CONTRIBUTORS BE
// LIABLE FOR ANY DIRECT, INDIRECT, INCIDENTAL, SPECIAL, EXEMPLARY, OR
// CONSEQUENTIAL DAMAGES (INCLUDING, BUT NOT LIMITED TO, PROCUREMENT OF
// SUBSTITUTE GOODS OR SERVICES; LOSS OF USE, DATA, OR PROFITS; OR BUSINESS
// INTERRUPTION) HOWEVER CAUSED AND ON ANY THEORY OF LIABILITY, WHETHER IN
// CONTRACT, STRICT LIABILITY, OR TORT (INCLUDING NEGLIGENCE OR OTHERWISE)
// ARISING IN ANY WAY OUT OF THE USE OF THIS SOFTWARE, EVEN IF ADVISED OF THE
// POSSIBILITY OF SUCH DAMAGE.

import _ from 'underscore';
import { Container } from 'golden-layout';
import * as monaco from 'monaco-editor';

import { MonacoPaneState, PaneState } from './pane.interfaces';

import { FontScale } from '../widgets/fontscale';
import { SiteSettings } from '../settings';
import * as utils from '../utils';

import { PaneRenaming } from '../widgets/pane-renaming';


interface PaneCompilerState {
    compilerId: number;
    compilerName: string;
    editorId: number;
}

/**
 * Basic container for a tool pane in Compiler Explorer.
 *
 * Type parameter S refers to a state interface for the pane
 */
export abstract class Pane<S> {
    compilerInfo: PaneCompilerState;
    container: Container;
    domRoot: JQuery;
    topBar: JQuery;
    hideable: JQuery;
    eventHub: any /* typeof hub.createEventHub() */;
    isAwaitingInitialResults = false;
    settings: SiteSettings | Record<string, never> = {};
    paneName: string;
    paneRenaming: PaneRenaming;

    /**
     * Base constructor for any pane. Performs common initialization tasks such
     * as registering standard event listeners and lifecycle handlers.
     *
     * Overridable for implementors
     */
    protected constructor(hub: any /* Hub */, container: Container, state: S & PaneState) {
        this.container = container;
        this.eventHub = hub.createEventHub();
        this.domRoot = container.getElement();
        this.hideable = this.domRoot.find('.hideable');

        this.domRoot.html(this.getInitialHTML());

        this.compilerInfo = {
            compilerId: state.id,
            compilerName: state.compilerName,
            editorId: state.editorid,
        };
        this.topBar = this.domRoot.find('.top-bar');

        this.paneRenaming = new PaneRenaming(this, state);

        this.registerButtons(state);
        this.registerStandardCallbacks();
        this.registerCallbacks();
        this.registerEditorActions();
        this.registerOpeningAnalyticsEvent();
    }

    /**
     * Get the initial HTML layout for the pane's default content. A typical
     * implementation looks like this:
     *
     * ```ts
     * override getInitialHTML(): string {
     *     return $('#rustmir').html();
     * }
     * ```
     */
    abstract getInitialHTML(): string;

    /**
     * Emit analytics event for opening the pane tab. Typical implementation
     * looks like this:
     *
     * ```ts
     * ga.proxy('send', {
     *   hitType: 'event',
     *   eventCategory: 'OpenViewPane',
     *   eventAction: 'RustMir',
     * });
     * ```
     */
    abstract registerOpeningAnalyticsEvent(): void

    /** Optionally overridable code for initializing pane buttons */
    registerButtons(state: S): void {
    }

    /** Optionally overridable code for initializing event callbacks */
    registerCallbacks(): void {
    }

    /**
     * Optionally overridable code for initializing monaco actions on the
     * editor instance
     */
    registerEditorActions(): void {
    }

    /**
     * Produce a textual title for the pane
     *
     * Typical implementation uses the compiler and editor ids in combination
     * with a name.
     *
     * This title is attached to the pane in the UI.
     *
     * ```ts
     * return `Rust MIR Viewer ${this.compilerInfo.compilerName}` +
     *     `(Editor #${this.compilerInfo.editorId}, ` +
     *     `Compiler #${this.compilerInfo.compilerId})`;
     * ```
     */
    abstract getPaneName(): string;

    /**
     * Handle user selected compiler change.
     *
     * This event is triggered when the user selects a different compiler in the
     * compiler dropdown.
     *
     * Note that this event is also triggered when the changed compiler is not
     * the one this view is attached to. Therefore it is smart to check that
     * the updated compiler is the one the view is attached to. This can be done
     * with a simple check.
     *
     * ```ts
     * if (this.compilerInfo.compilerId === compilerId) { ... }
     * ```
     *
     * @param compilerId - Id of the compiler that had its version changed
     * @param compiler - The updated compiler object
     * @param options
     * @param editorId - The editor id the updated compiler is attached to
     */
    abstract onCompiler(compilerId: number, compiler: unknown, options: unknown, editorId: number): void;

    /**
     * Handle compilation result.
     *
     * This event is triggered when a code compilation was triggered.
     *
     * Note that this event is triggered for *any* compilation, even when the
     * compilation was done for a source/compiler this view is not attached to.
     * Therefore it is smart to check that the updated compiler is the one the
     * view is attached to. This can be done with a simple check.
     *
     * ```ts
     * if (this.compilerInfo.compilerId === compilerId) { ... }
     * ```
     *
     * @param compilerId - Id of the compiler that had a compilation
     * @param compiler - The compiler object
     * @param result - The entire HTTP request response
     */
    abstract onCompileResult(compilerId: number, compiler: unknown, result: unknown): void;

    /**
     * Perform any clean-up events when the pane is closed.
     *
     * This is typically used to emit an analytics event for closing the pane,
     * unsubscribing from the event hub and disposing the monaco editor.
     */
    abstract close(): void;

    /** Initialize standard lifecycle hooks */
    protected registerStandardCallbacks(): void {
<<<<<<< HEAD
=======
        this.fontScale.on('change', this.updateState.bind(this));
        this.paneRenaming.on('renamePane', this.updateState.bind(this));
>>>>>>> 48eee26d
        this.container.on('destroy', this.close.bind(this));
        this.container.on('resize', this.resize.bind(this));
        this.eventHub.on('compileResult', this.onCompileResult.bind(this));
        this.eventHub.on('compiler', this.onCompiler.bind(this));
        this.eventHub.on('compilerClose', this.onCompilerClose.bind(this));
        this.eventHub.on('settingsChange', this.onSettingsChange.bind(this));
        this.eventHub.on('shown', this.resize.bind(this));
        this.eventHub.on('resize', this.resize.bind(this));
    }

    protected updateTitle() {
        const name = this.paneName ?? this.getPaneName();
        this.container.setTitle(_.escape(name));
    }

    /** Close the pane if the compiler this pane was attached to closes */
    protected onCompilerClose(compilerId: number) {
        if (this.compilerInfo.compilerId === compilerId) {
            _.defer(() => this.container.close());
        }
    }

    protected onSettingsChange(settings: SiteSettings) {
        this.settings = settings;
    }

    getCurrentState(): PaneState {
        return {
            id: this.compilerInfo.compilerId,
            compilerName: this.compilerInfo.compilerName,
            editorid: this.compilerInfo.editorId,
        };
<<<<<<< HEAD
=======
        this.paneRenaming.addState(state);
        this.fontScale.addState(state);
        return state;
>>>>>>> 48eee26d
    }

    updateState() {
        this.container.setState(this.getCurrentState());
    }

    abstract resize(): void;
}

/**
 * Basic container for a tool pane with a monaco editor in Compiler Explorer.
 *
 * Type parameter E indicates which monaco editor kind this pane hosts. Common
 * values are monaco.editor.IDiffEditor and monaco.ICodeEditor
 *
 * Type parameter S refers to a state interface for the pane
 */
export abstract class MonacoPane<E extends monaco.editor.IEditor, S> extends Pane<S> {
    editor: E;
    selection: monaco.Selection;
    fontScale: FontScale;

    protected constructor(hub: any /* Hub */, container: Container, state: S & MonacoPaneState) {
        super(hub, container, state);

        const editorRoot = this.domRoot.find('.monaco-placeholder')[0];
        this.editor = this.createEditor(editorRoot);
        this.fontScale = new FontScale(this.domRoot, state, this.editor);
        this.selection = state.selection;
    }


    getCurrentState(): MonacoPaneState {
        const state = super.getCurrentState() as MonacoPaneState;
        state.selection = this.selection;
        this.fontScale.addState(state);
        return state;
    }

    resize() {
        const topBarHeight = utils.updateAndCalcTopBarHeight(this.domRoot,
            this.topBar, this.hideable);
        if (!this.editor) return;
        this.editor.layout({
            width: this.domRoot.width() as number,
            height: this.domRoot.height() as number - topBarHeight,
        });
    }

    /**
     * Initialize the monaco editor instance. Typical implementation for looks
     * like this:
     *
     * ```ts
     * return monaco.editor.create(editorRoot, extendConfig({
     *     // goodies
     * }));
     * ```
     */
    abstract createEditor(editorRoot: HTMLElement): E;

    protected onSettingsChange(settings: SiteSettings) {
        super.onSettingsChange(settings);
        this.editor.updateOptions({
            contextmenu: settings.useCustomContextMenu,
            minimap: {
                enabled: settings.showMinimap,
            },
            fontFamily: settings.editorsFFont,
            fontLigatures: settings.editorsFLigatures,
        });
    }

    protected onDidChangeCursorSelection(event: monaco.editor.ICursorSelectionChangedEvent) {
        if (this.isAwaitingInitialResults) {
            this.selection = event.selection;
            this.updateState();
        }
    }

    /** Initialize standard lifecycle hooks */
    protected registerStandardCallbacks(): void {
        super.registerStandardCallbacks();
        this.fontScale.on('change', this.updateState.bind(this));
    }
}<|MERGE_RESOLUTION|>--- conflicted
+++ resolved
@@ -197,11 +197,7 @@
 
     /** Initialize standard lifecycle hooks */
     protected registerStandardCallbacks(): void {
-<<<<<<< HEAD
-=======
-        this.fontScale.on('change', this.updateState.bind(this));
         this.paneRenaming.on('renamePane', this.updateState.bind(this));
->>>>>>> 48eee26d
         this.container.on('destroy', this.close.bind(this));
         this.container.on('resize', this.resize.bind(this));
         this.eventHub.on('compileResult', this.onCompileResult.bind(this));
@@ -229,17 +225,13 @@
     }
 
     getCurrentState(): PaneState {
-        return {
+        const state = {
             id: this.compilerInfo.compilerId,
             compilerName: this.compilerInfo.compilerName,
             editorid: this.compilerInfo.editorId,
         };
-<<<<<<< HEAD
-=======
         this.paneRenaming.addState(state);
-        this.fontScale.addState(state);
         return state;
->>>>>>> 48eee26d
     }
 
     updateState() {
