// Copyright (c) 2012-2017, Matt Godbolt
//
// All rights reserved.
// 
// Redistribution and use in source and binary forms, with or without 
// modification, are permitted provided that the following conditions are met:
// 
//     * Redistributions of source code must retain the above copyright notice, 
//       this list of conditions and the following disclaimer.
//     * Redistributions in binary form must reproduce the above copyright 
//       notice, this list of conditions and the following disclaimer in the 
//       documentation and/or other materials provided with the distribution.
// 
// THIS SOFTWARE IS PROVIDED BY THE COPYRIGHT HOLDERS AND CONTRIBUTORS "AS IS" 
// AND ANY EXPRESS OR IMPLIED WARRANTIES, INCLUDING, BUT NOT LIMITED TO, THE 
// IMPLIED WARRANTIES OF MERCHANTABILITY AND FITNESS FOR A PARTICULAR PURPOSE 
// ARE DISCLAIMED. IN NO EVENT SHALL THE COPYRIGHT HOLDER OR CONTRIBUTORS BE 
// LIABLE FOR ANY DIRECT, INDIRECT, INCIDENTAL, SPECIAL, EXEMPLARY, OR 
// CONSEQUENTIAL DAMAGES (INCLUDING, BUT NOT LIMITED TO, PROCUREMENT OF 
// SUBSTITUTE GOODS OR SERVICES; LOSS OF USE, DATA, OR PROFITS; OR BUSINESS 
// INTERRUPTION) HOWEVER CAUSED AND ON ANY THEORY OF LIABILITY, WHETHER IN 
// CONTRACT, STRICT LIABILITY, OR TORT (INCLUDING NEGLIGENCE OR OTHERWISE) 
// ARISING IN ANY WAY OUT OF THE USE OF THIS SOFTWARE, EVEN IF ADVISED OF THE 
// POSSIBILITY OF SUCH DAMAGE.

define(function (require) {
    "use strict";
    var $ = require('jquery');
    var _ = require('underscore');
    var ga = require('analytics').ga;
    var colour = require('colour');
    var Toggles = require('toggles');
    var FontScale = require('fontscale');
    var Promise = require('es6-promise').Promise;
    var Components = require('components');
    var LruCache = require('lru-cache');
    var monaco = require('monaco');
    var Alert = require('alert');
    require('asm-mode');

    require('selectize');

    var options = require('options');
    var compilers = options.compilers;
    var compilersById = {};
    _.forEach(compilers, function (compiler) {
        compilersById[compiler.id] = compiler;
        if (compiler.alias) compilersById[compiler.alias] = compiler;
    });
    var Cache = new LruCache({
        max: 200 * 1024,
        length: function (n) {
            return JSON.stringify(n).length;
        }
    });

    function Compiler(hub, container, state) {
        var self = this;
        this.container = container;
        this.eventHub = hub.createEventHub();
        this.domRoot = container.getElement();
        this.domRoot.html($('#compiler').html());

        this.id = state.id || hub.nextCompilerId();
        this.sourceEditorId = state.source || 1;
        this.compiler = compilersById[state.compiler] || compilersById[options.defaultCompiler];
        this.options = state.options || options.compileOptions;
        this.filters = new Toggles(this.domRoot.find(".filters"), state.filters);
        this.source = "";
        this.assembly = [];
        this.colours = [];
        this.lastResult = null;
        this.pendingRequestSentAt = 0;
        this.nextRequest = null;
        this.settings = {};

        this.decorations = {};
        this.prevDecorations = [];
        this.optButton = this.domRoot.find('.btn.view-optimization');

        this.domRoot.find(".compiler-picker").selectize({
            sortField: 'name',
            valueField: 'id',
            labelField: 'name',
            searchField: ['name'],
            options: compilers,
            items: this.compiler ? [this.compiler.id] : []
        }).on('change', function () {
            self.onCompilerChange($(this).val());
        });
        var optionsChange = _.debounce(function () {
            self.onOptionsChange($(this).val());
        }, 800);
        this.domRoot.find(".options")
            .val(this.options)
            .on("change", optionsChange)
            .on("keyup", optionsChange);

        // Hide the binary option if the global options has it disabled.
        this.domRoot.find("[data-bind='binary']").toggle(options.supportsBinary);

        this.outputEditor = monaco.editor.create(this.domRoot.find(".monaco-placeholder")[0], {
            scrollBeyondLastLine: false,
            readOnly: true,
            language: 'asm',
            fontFamily: 'Fira Mono',
            glyphMargin: true,
            fixedOverflowWidgets: true
        });

        this.outputEditor.addAction({
            id: 'viewsource',
            label: 'Scroll to source',
            keybindings: [monaco.KeyMod.CtrlCmd | monaco.KeyCode.F10],
            keybindingContext: null,
            contextMenuGroupId: 'navigation',
            contextMenuOrder: 1.5,
            run: function (ed) {
                var desiredLine = ed.getPosition().lineNumber - 1;
                self.eventHub.emit('editorSetDecoration', self.sourceEditorId, self.assembly[desiredLine].source, true);
            }
        });

        this.outputEditor.addAction({
            id: 'viewasmdoc',
            label: 'View asm doc',
            keybindings: [monaco.KeyMod.CtrlCmd | monaco.KeyCode.F8],
            keybindingContext: null,
            contextMenuGroupId: 'help',
            contextMenuOrder: 1.5,
            run: _.bind(this.onAsmToolTip, this)
        });

        this.outputEditor.addAction({
            id: 'toggleColourisation',
            label: 'Toggle colourisation',
            keybindings: [monaco.KeyMod.CtrlCmd | monaco.KeyMod.Shift | monaco.KeyCode.F1],
            keybindingContext: null,
            run: _.bind(function () {
                this.eventHub.emit('modifySettings', {
                    colouriseAsm: !this.settings.colouriseAsm
                });
            }, this)
        });

        this.outputEditor.onMouseMove(_.throttle(_.bind(this.onMouseMove, this)), 250);

        this.fontScale = new FontScale(this.domRoot, state, this.outputEditor);
        this.fontScale.on('change', _.bind(function () {
            this.saveState();
            this.updateFontScale();
        }, this));

        this.filters.on('change', _.bind(this.onFilterChange, this));

        container.on('destroy', function () {
            self.eventHub.unsubscribe();
            self.eventHub.emit('compilerClose', self.id);
            self.outputEditor.dispose();
        }, this);
        container.on('resize', this.resize, this);
        container.on('shown', this.resize, this);
        container.on('open', function () {
            self.eventHub.emit('compilerOpen', self.id, self.sourceEditorId);
            self.updateFontScale();
        });
        this.eventHub.on('editorChange', this.onEditorChange, this);
        this.eventHub.on('editorClose', this.onEditorClose, this);
        this.eventHub.on('colours', this.onColours, this);
        this.eventHub.on('resendCompilation', this.onResendCompilation, this);
        this.eventHub.on('findCompilers', this.sendCompiler, this);
        this.eventHub.on('compilerSetDecorations', this.onCompilerSetDecorations, this);
        this.eventHub.on('settingsChange', this.onSettingsChange, this);
<<<<<<< HEAD
        this.eventHub.on('themeChange', this.onThemeChange, this);
=======
        this.eventHub.on('optViewClosed', this.onOptViewClosed, this);
>>>>>>> ad3c346a
        this.eventHub.emit('requestSettings');
        this.eventHub.emit('requestTheme');
        this.sendCompiler();
        this.updateCompilerName();
        this.updateButtons();

        var outputConfig = _.bind(function () {
            return Components.getOutput(this.id, this.sourceEditorId);
        }, this);

        this.container.layoutManager.createDragSource(this.domRoot.find(".status").parent(), outputConfig);
        this.domRoot.find(".status").parent().click(_.bind(function () {
            var insertPoint = hub.findParentRowOrColumn(this.container) ||
                this.container.layoutManager.root.contentItems[0];
            insertPoint.addChild(outputConfig());
        }, this));

        function cloneComponent() {
            return {
                type: 'component',
                componentName: 'compiler',
                componentState: self.currentState()
            };
        }
        function createOptView() {
            return Components.getOptViewWith(self.id, self.source, self.lastResult.optOutput, self.getCompilerName(), self.sourceEditorId);
        }

        this.container.layoutManager.createDragSource(
            this.domRoot.find('.btn.add-compiler'), cloneComponent);
            
        this.domRoot.find('.btn.add-compiler').click(_.bind(function () {
            var insertPoint = hub.findParentRowOrColumn(this.container) ||
                this.container.layoutManager.root.contentItems[0];
            insertPoint.addChild(cloneComponent());
        }, this));

        this.container.layoutManager.createDragSource(
            this.domRoot.optButton, createOptView.bind(this));

        this.optButton.click(_.bind(function () {
            var insertPoint = hub.findParentRowOrColumn(this.container) ||
                this.container.layoutManager.root.contentItems[0];
            insertPoint.addChild(createOptView());
            this.optButton.prop("disabled", true);
        }, this));

        this.saveState();
    }

    // TODO: need to call resize if either .top-bar or .bottom-bar resizes, which needs some work.
    // Issue manifests if you make a window where one compiler is small enough that the buttons spill onto two lines:
    // reload the page and the bottom-bar is off the bottom until you scroll a tiny bit.
    Compiler.prototype.resize = function () {
        var topBarHeight = this.domRoot.find(".top-bar").outerHeight(true);
        var bottomBarHeight = this.domRoot.find(".bottom-bar").outerHeight(true);
        this.outputEditor.layout({
            width: this.domRoot.width(),
            height: this.domRoot.height() - topBarHeight - bottomBarHeight
        });
    };

    // Gets the filters that will actually be used (accounting for issues with binary
    // mode etc).
    Compiler.prototype.getEffectiveFilters = function () {
        if (!this.compiler) return {};
        var filters = this.filters.get();
        if (filters.binary && !this.compiler.supportsBinary) {
            delete filters.binary;
        }
        return filters;
    };

    Compiler.prototype.compile = function () {
        var request = {
            source: this.source || "",
            compiler: this.compiler ? this.compiler.id : "",
            options: this.options,
            filters: this.getEffectiveFilters()
        };

        if (!this.compiler) {
            this.onCompileResponse(request, errorResult("<Please select a compiler>"), false);
            return;
        }

        this.sendCompile(request);
    };

    Compiler.prototype.sendCompile = function (request) {
        if (this.pendingRequestSentAt) {
            // If we have a request pending, then just store this request to do once the
            // previous request completes.
            this.nextRequest = request;
            return;
        }
        this.eventHub.emit('compiling', this.id, this.compiler);
        var jsonRequest = JSON.stringify(request);
        var cachedResult = Cache.get(jsonRequest);
        if (cachedResult) {
            this.onCompileResponse(request, cachedResult, true);
            return;
        }

        this.pendingRequestSentAt = Date.now();
        // After a short delay, give the user some indication that we're working on their
        // compilation.
        var progress = setTimeout(_.bind(function () {
            this.setAssembly(fakeAsm("<Compiling...>"));
        }, this), 500);
        $.ajax({
            type: 'POST',
            url: 'api/compiler/' + encodeURIComponent(request.compiler) + '/compile',
            dataType: 'json',
            contentType: 'application/json',
            data: jsonRequest,
            success: _.bind(function (result) {
                clearTimeout(progress);
                if (result.okToCache) {
                    Cache.set(jsonRequest, result);
                }
                this.onCompileResponse(request, result, false);
            }, this),
            error: _.bind(function (xhr, e_status, error) {
                clearTimeout(progress);
                this.onCompileResponse(request, errorResult("<Remote compilation failed: " + error + ">"), false);
            }, this),
            cache: false
        });
    };

    Compiler.prototype.getBinaryForLine = function (line) {
        var obj = this.assembly[line - 1];
        if (!obj) return '<div class="address">????</div><div class="opcodes"><span class="opcode">????</span></div>';
        var address = obj.address ? obj.address.toString(16) : "";
        var opcodes = '<div class="opcodes" title="' + (obj.opcodes || []).join(" ") + '">';
        _.each(obj.opcodes, function (op) {
            opcodes += ('<span class="opcode">' + op + '</span>');
        });
        return '<div class="address">' + address + '</div>' + opcodes + '</div>';
    };

    // TODO: use ContentWidgets? OverlayWidgets?
    // Use highlight providers? hover providers? highlight providers?
    Compiler.prototype.setAssembly = function (assembly) {
        this.assembly = assembly;
        this.outputEditor.getModel().setValue(_.pluck(assembly, 'text').join("\n"));
        var addrToAddrDiv = {};
        var decorations = [];
        _.each(this.assembly, _.bind(function (obj, line) {
            var address = obj.address ? obj.address.toString(16) : "";
            //     var div = $("<div class='address cm-number'>" + address + "</div>");
            addrToAddrDiv[address] = {div: "moo", line: line};
        }, this));

        _.each(this.assembly, _.bind(function (obj, line) {
            if (obj.links) {
                _.each(obj.links, _.bind(function (link) {
                    var address = link.to.toString(16);
                    // var thing = $("<a href='#' class='cm-number'>" + address + "</a>");
                    // this.outputEditor.markText(
                    //     from, to, {replacedWith: thing[0], handleMouseEvents: false});
                    var dest = addrToAddrDiv[address];
                    if (dest) {
                        decorations.push({
                            range: new monaco.Range(line, link.offset, line, link.offset + link.length),
                            options: {}
                        });
                        // var editor = this.outputEditor;
                        // thing.hover(function (e) {
                        //     var entered = e.type == "mouseenter";
                        //     dest.div.toggleClass("highlighted", entered);
                        //     thing.toggleClass("highlighted", entered);
                        // });
                        // thing.on('click', function (e) {
                        //     editor.scrollIntoView({line: dest.line, ch: 0}, 30);
                        //     dest.div.toggleClass("highlighted", false);
                        //     thing.toggleClass("highlighted", false);
                        //     e.preventDefault();
                        // });
                    }
                }, this));
            }
        }, this));
    };

    function errorResult(text) {
        return {asm: fakeAsm(text), code: -1, stdout: "", stderr: ""};
    }

    function fakeAsm(text) {
        return [{text: text, source: null, fake: true}];
    }

    Compiler.prototype.onCompileResponse = function (request, result, cached) {
        this.lastResult = result;
        var timeTaken = Math.max(0, Date.now() - this.pendingRequestSentAt);
        var wasRealReply = this.pendingRequestSentAt > 0;
        this.pendingRequestSentAt = 0;
        ga('send', {
            hitType: 'event',
            eventCategory: 'Compile',
            eventAction: request.compiler,
            eventLabel: request.options,
            eventValue: cached ? 1 : 0
        });
        ga('send', {
            hitType: 'timing',
            timingCategory: 'Compile',
            timingVar: request.compiler,
            timingValue: timeTaken
        });
        this.setAssembly(result.asm || fakeAsm("<No output>"));
        if (request.filters.binary) {
            this.outputEditor.updateOptions({
                lineNumbers: _.bind(this.getBinaryForLine, this),
                lineNumbersMinChars: 18
            });
        } else {
            this.outputEditor.updateOptions({
                lineNumbers: true,
                lineNumbersMinChars: 5
            });
        }
        var status = this.domRoot.find(".status");
        var allText = _.pluck((result.stdout || []).concat(result.stderr | []), 'text').join("\n");
        var failed = result.code !== 0;
        var warns = !failed && !!allText;
        status.toggleClass('error', failed);
        status.toggleClass('warning', warns);
        status.parent().attr('title', allText);
        this.optButton.prop("disabled", !result.hasOptOutput);
        var compileTime = this.domRoot.find('.compile-time');
        if (cached) {
            compileTime.text("- cached");
        } else if (wasRealReply) {
            compileTime.text("- " + timeTaken + "ms");
        } else {
            compileTime.text("");
        }
        this.eventHub.emit('compileResult', this.id, this.compiler, result);

        if (this.nextRequest) {
            var next = this.nextRequest;
            this.nextRequest = null;
            this.sendCompile(next);
        }
    };

    Compiler.prototype.expand = function (source) {
        var includeFind = /^\s*#include\s*["<](https?:\/\/[^>"]+)[>"]$/;
        var lines = source.split("\n");
        var promises = [];
        _.each(lines, function (line, lineNumZeroBased) {
            var match = line.match(includeFind);
            if (match) {
                promises.push(new Promise(function (resolve, reject) {
                    var req = $.get(match[1], function (data) {
                        data = '# 1 "' + match[1] + '"\n' + data + '\n\n# ' +
                            (lineNumZeroBased + 1) + ' "<stdin>"\n';

                        lines[lineNumZeroBased] = data;
                        resolve();
                    });
                    req.fail(function () {
                        resolve();
                    });
                }));
            }
        });
        return Promise.all(promises).then(function () {
            return lines.join("\n");
        });
    };

    Compiler.prototype.onEditorChange = function (editor, source) {
        if (editor === this.sourceEditorId) {
            this.expand(source).then(_.bind(function (expanded) {
                this.source = expanded;
                this.compile();
            }, this));
        }
    };

    Compiler.prototype.onOptViewClosed = function(id) {
        if(this.id == id) {
            this.optButton.prop('disabled', false);
        }
    };

    Compiler.prototype.updateButtons = function () {
        if (!this.compiler) return;
        var filters = this.getEffectiveFilters();
        // We can support intel output if the compiler supports it, or if we're compiling
        // to binary (as we can disassemble it however we like).
        var intelAsm = this.compiler.supportsIntel || filters.binary;
        this.domRoot.find("[data-bind='intel']").toggleClass("disabled", !intelAsm);
        // Disable binary support on compilers that don't work with it.
        this.domRoot.find("[data-bind='binary']")
            .toggleClass("disabled", !this.compiler.supportsBinary);
        // Disable any of the options which don't make sense in binary mode.
        var filtersDisabled = !!filters.binary && !this.compiler.supportsFiltersInBinary;
        this.domRoot.find('.nonbinary').toggleClass("disabled", filtersDisabled);
    };

    Compiler.prototype.onOptionsChange = function (options) {
        this.options = options;
        this.saveState();
        this.compile();
        this.updateButtons();
        this.sendCompiler();
    };

    Compiler.prototype.onCompilerChange = function (value) {
        this.compiler = compilersById[value];
        this.saveState();
        this.compile();
        this.updateButtons();
        this.updateCompilerName();
        this.sendCompiler();
    };

    Compiler.prototype.sendCompiler = function () {
        this.eventHub.emit('compiler', this.id, this.compiler, this.options, this.sourceEditorId);
    };

    Compiler.prototype.onEditorClose = function (editor) {
        if (editor === this.sourceEditorId) {
            // We can't immediately close as an outer loop somewhere in GoldenLayout is iterating over
            // the hierarchy. We can't modify while it's being iterated over.
            _.defer(function (self) {
                self.container.close();
            }, this);
        }
    };

    Compiler.prototype.onFilterChange = function () {
        this.saveState();
        this.compile();
        this.updateButtons();
    };

    Compiler.prototype.currentState = function () {
        var state = {
            compiler: this.compiler ? this.compiler.id : "",
            source: this.sourceEditorId,
            options: this.options,
            filters: this.filters.get()  // NB must *not* be effective filters
        };
        this.fontScale.addState(state);
        return state;
    };

    Compiler.prototype.saveState = function () {
        this.container.setState(this.currentState());
    };

    Compiler.prototype.updateFontScale = function () {
        this.eventHub.emit('compilerFontScale', this.id, this.fontScale.scale);
    };

    Compiler.prototype.onColours = function (editor, colours, scheme) {
        if (editor == this.sourceEditorId) {
            var asmColours = {};
            _.each(this.assembly, function (x, index) {
                if (x.source) asmColours[index] = colours[x.source - 1];
            });
            this.colours = colour.applyColours(this.outputEditor, asmColours, scheme, this.colours);
        }
    };

    Compiler.prototype.getCompilerName = function() {
        return this.compiler ? this.compiler.name : "no compiler set";
    };

    Compiler.prototype.updateCompilerName = function () {
        var compilerName = this.getCompilerName();
        var compilerVersion = this.compiler ? this.compiler.version : "";
        this.container.setTitle(compilerName + " (Editor #" + this.sourceEditorId + ", Compiler #" + this.id + ")");
        this.domRoot.find(".full-compiler-name").text(compilerVersion);
    };

    Compiler.prototype.onResendCompilation = function (id) {
        if (id == this.id && this.lastResult) {
            this.eventHub.emit('compileResult', this.id, this.compiler, this.lastResult);
        }
    };

    Compiler.prototype.updateDecorations = function () {
        this.prevDecorations = this.outputEditor.deltaDecorations(
            this.prevDecorations, _.flatten(_.values(this.decorations), true));
    };

    Compiler.prototype.onCompilerSetDecorations = function (id, lineNums, revealLine) {
        if (id == this.id) {
            if (revealLine)
                this.outputEditor.revealLineInCenter(lineNums[0]);
            this.decorations.linkedCode = _.map(lineNums, function (line) {
                return {
                    range: new monaco.Range(line, 1, line, 1),
                    options: {
                        linesDecorationsClassName: 'linked-code-decoration'
                    }
                };
            });
            this.updateDecorations();
        }
    };

    Compiler.prototype.onSettingsChange = function (newSettings) {
        var before = this.settings;
        this.settings = _.clone(newSettings);
        if (!before.lastHoverShowSource && this.settings.hoverShowSource) {
            this.onCompilerSetDecorations(this.id, []);
        }
    };

    var hexLike = /^(#?[$]|0x)([0-9a-fA-F]+)$/;
    var decimalLike = /^(#?)([0-9]+)$/;

    function getNumericToolTip(value) {
        var match = hexLike.exec(value);
        if (match) return value + ' = ' + parseInt(match[2], 16).toString();
        match = decimalLike.exec(value);
        if (match) return value + ' = 0x' + parseInt(match[2]).toString(16);
        return null;
    }

    var opcodeLike = /^[a-zA-Z][a-zA-Z0-9_.]+$/; // at least two characters
    var getAsmInfo = function (opcode) {
        if (!opcodeLike.exec(opcode)) {
            return Promise.resolve(null);
        }
        var cacheName = "asm/" + opcode;
        var cached = Cache.get(cacheName);
        if (cached) {
            return Promise.resolve(cached.found ? cached.result : null);
        }
        var promise = new Promise(function (resolve, reject) {
            $.ajax({
                type: 'GET',
                url: 'api/asm/' + opcode,
                dataType: 'json',  // Expected,
                contentType: 'text/plain',  // Sent
                success: function (result) {
                    Cache.set(cacheName, result);
                    resolve(result.found ? result.result : null);
                },
                error: function (result) {
                    reject(result);
                },
                cache: true
            });
        });
        return promise;
    };

    Compiler.prototype.onMouseMove = function (e) {
        if (e === null || e.target === null || e.target.position === null) return;
        if (this.settings.hoverShowSource === true && this.assembly) {
            var desiredLine = e.target.position.lineNumber - 1;
            if (this.assembly[desiredLine]) {
                // We check that we actually have something to show at this point!
                this.eventHub.emit('editorSetDecoration', this.sourceEditorId, this.assembly[desiredLine].source, false);
            }
        }
        var currentWord = this.outputEditor.getModel().getWordAtPosition(e.target.position);
        if (currentWord && currentWord.word) {
            var numericToolTip = getNumericToolTip(currentWord.word);
            if (numericToolTip) {
                this.decorations.numericToolTip = {
                    range: e.target.range,
                    options: {isWholeLine: false, hoverMessage: ['`' + numericToolTip + '`']}
                };
                this.updateDecorations();
            }

            if (this.settings.hoverShowAsmDoc === true) {
                getAsmInfo(currentWord.word).then(_.bind(function (response) {
                    if (response) {
                        this.decorations.asmToolTip = {
                            range: e.target.range,
                            options: {
                                isWholeLine: false,
                                hoverMessage: [response.tooltip + " More information available in the context menu."]
                            }
                        };
                        this.updateDecorations();
                    }
                }, this));
            }
        }
    };

    Compiler.prototype.onAsmToolTip = function (ed) {
        var pos = ed.getPosition();
        var word = ed.getModel().getWordAtPosition(pos);
        if (!word || !word.word) return;
        var opcode = word.word.toUpperCase();
        getAsmInfo(word.word).then(
            _.bind(function (asmHelp) {
                if (asmHelp) {
                    new Alert().alert(opcode + " help", asmHelp.html +
                        '<br><br>For more information, visit <a href="' + asmHelp.url + '" target="_blank" rel="noopener noreferrer">the ' +
                        opcode + ' documentation <span class="glyphicon glyphicon-new-window" width="16px" height="16px" title="Opens in a new window"/></span></a>.',
                        function () {
                            ed.focus();
                            ed.setPosition(pos);
                        }
                    );
                } else {
                    new Alert().notify('This token was not found in the documentation.<br>Only <i>most</i> <b>Intel x86</b> opcodes supported for now.', {
                        group: "notokenindocs",
                        alertClass: "notification-error",
                        dismissTime: 3000
                    });
                }
            }), function (rejection) {
                new Alert().notify('There was an error fetching the documentation for this opcode (' + rejection + ').', {
                    group: "notokenindocs",
                    alertClass: "notification-error",
                    dismissTime: 3000
                });
            }
        );
    };

    Compiler.prototype.onThemeChange = function (newTheme) {
        if (this.outputEditor)
            this.outputEditor.updateOptions({theme: newTheme.monaco});
    };

    return {
        Compiler: Compiler
    };
});<|MERGE_RESOLUTION|>--- conflicted
+++ resolved
@@ -171,11 +171,8 @@
         this.eventHub.on('findCompilers', this.sendCompiler, this);
         this.eventHub.on('compilerSetDecorations', this.onCompilerSetDecorations, this);
         this.eventHub.on('settingsChange', this.onSettingsChange, this);
-<<<<<<< HEAD
         this.eventHub.on('themeChange', this.onThemeChange, this);
-=======
         this.eventHub.on('optViewClosed', this.onOptViewClosed, this);
->>>>>>> ad3c346a
         this.eventHub.emit('requestSettings');
         this.eventHub.emit('requestTheme');
         this.sendCompiler();
