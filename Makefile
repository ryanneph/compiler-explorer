NODE_DIR?=/opt/compiler-explorer/node
NPM:=$(shell env PATH=$(NODE_DIR)/bin:$(PATH) which npm)
NODE:=$(shell env PATH=$(NODE_DIR)/bin:$(PATH) which node || env PATH=$(NODE_DIR)/bin:$(PATH) which nodejs)
default: run

NODE_VERSION_USED:=8
NODE_VERSION:=$(shell $(NODE) --version)
NODE_MAJOR_VERSION:=$(shell echo $(NODE_VERSION) | cut -f1 -d. | sed 's/^v//g')
NODE_VERSION_TEST:=$(shell [ $(NODE_MAJOR_VERSION) -eq $(NODE_VERSION_USED) ] && echo true)
NODE_VERSION_TEST_FAIL:=$(shell [ $(NODE_MAJOR_VERSION) -lt $(NODE_VERSION_USED) ] && echo true)

ifneq ($(NODE_VERSION_TEST), true)
ifeq ($(NODE_VERSION_TEST_FAIL), true)
$(error Compiler Explorer needs node v$(NODE_VERSION_USED).x, but $(NODE_VERSION) was found. \
Visit https://nodejs.org/ for installation instructions \
To configure where we look for node, set NODE_DIR to its installation base)
else
$(warning Compiler Explorer needs node v$(NODE_VERSION_USED).x, but $(NODE_VERSION) was found. \
The higher node version might work but it has not been tested.)
endif
endif

.PHONY: clean run test run-amazon c-preload optional-haskell-support optional-d-support optional-rust-support
.PHONY: dist lint prereqs node_modules bower_modules travis-dist
prereqs: optional-haskell-support optional-d-support optional-rust-support node_modules c-preload bower_modules

GDC?=gdc
DMD?=dmd
LDC?=ldc2
ifneq "" "$(shell which $(GDC) 2>/dev/null || which $(DMD) 2>/dev/null || which $(LDC) 2>/dev/null)"
optional-d-support:
	$(MAKE) -C d
else
optional-d-support:
	@echo "D language support disabled"
endif

GHC?=ghc
ifneq "" "$(shell which $(GHC))"
optional-haskell-support:
	$(MAKE) -C haskell
else
optional-haskell-support:
	@echo "Haskell language support disabled"
endif

ifneq "" "$(shell which cargo)"
rust/bin/rustfilt: rust/src/main.rs rust/Cargo.lock rust/Cargo.toml
	cd rust && cargo build --release && cargo install --root . --force && cargo clean
optional-rust-support: rust/bin/rustfilt 
else
optional-rust-support:
	@echo "Rust language support disabled"
endif


NODE_MODULES=.npm-updated
$(NODE_MODULES): package.json
	$(NPM) install
	@touch $@

BOWER_MODULES=.bower-updated
$(BOWER_MODULES): bower.json $(NODE_MODULES)
	if ! test -f "${BOWER_MODULES}"; then rm -rf static/ext; fi
	$(NODE) ./node_modules/bower/bin/bower install
	@touch $@
	# Workaround for lack of versioned monaco-editor in bower
	rm -rf static/ext/monaco-editor
	cp -r node_modules/monaco-editor static/ext/

lint: $(NODE_MODULES)
<<<<<<< HEAD
	$(NODE) ./node_modules/.bin/jshint --config etc/jshintrc.server app.js $(shell find lib -name '*.js') --verbose
	$(NODE) ./node_modules/.bin/jshint --config etc/jshintrc.client $(shell find static -name '*.js' -not -path 'static/ext/*' -not -path static/analytics.js) --verbose
=======
	$(NODE) ./node_modules/.bin/jshint --config etc/jshintrc.server app.js $(shell find lib test -name '*.js')
	$(NODE) ./node_modules/.bin/jshint --config etc/jshintrc.client $(shell find static -name '*.js' -not -path 'static/ext/*' -not -path static/analytics.js)

LANG:=C++
>>>>>>> ebe74457

node_modules: $(NODE_MODULES)
bower_modules: $(BOWER_MODULES)

check: $(NODE_MODULES) lint
	$(NODE) ./node_modules/.bin/mocha

test: $(NODE_MODULES) lint
	$(MAKE) -C c-preload test
	@echo Tests pass

check: $(NODE_MODULES) lint
	$(NODE) ./node_modules/.bin/mocha

clean:
	rm -rf bower_modules node_modules .npm-updated .bower-updated out static/ext
	$(MAKE) -C d clean
	$(MAKE) -C c-preload clean

run: prereqs
	$(NODE) ./node_modules/.bin/supervisor -w app.js,lib,etc/config -e 'js|node|properties' --exec $(NODE) $(NODE_ARGS) -- ./app.js $(EXTRA_ARGS)

HASH := $(shell git rev-parse HEAD)
dist: prereqs
	rm -rf out/dist
	$(NODE) ./node_modules/requirejs/bin/r.js -o app.build.js
	# Move all assets to a versioned directory
	echo $(HASH) > out/dist/git_hash
	mkdir -p out/dist/v/$(HASH)
	mv out/dist/main.js* out/dist/v/$(HASH)/
	mv out/dist/explorer.css out/dist/v/$(HASH)/
	mv out/dist/assets/ out/dist/v/$(HASH)/
	mv out/dist/themes/ out/dist/v/$(HASH)/
	# copy any external references into the directory too
	cp -r $(shell pwd)/out/dist/ext out/dist/v/$(HASH)/ext
	# uglify requirejs itself
	$(NODE) ./node_modules/.bin/uglifyjs out/dist/v/$(HASH)/ext/requirejs/require.js \
	    -c \
	    --output out/dist/v/$(HASH)/ext/requirejs/require.js \
	    --source-map out/dist/v/$(HASH)/ext/requirejs/require.js.map \
	    --source-map-url require.js.map \
	    --source-map-root //v/$(HASH)/ext/requirejs \
	    --prefix 6

travis-dist: dist
	tar --exclude './.travis-compilers' --exclude './.git' --exclude './static' --exclude './out/dist/ext' -Jcf /tmp/ce-build.tar.xz . 
	rm -rf out/dist-bin
	mkdir -p out/dist-bin
	mv /tmp/ce-build.tar.xz out/dist-bin/${TRAVIS_BUILD_NUMBER}.tar.xz
	echo ${HASH} > out/dist-bin/${TRAVIS_BUILD_NUMBER}.txt

c-preload:
	$(MAKE) -C c-preload

install-git-hooks:
	ln -sf $(shell pwd)/etc/scripts/pre-commit .git/hooks/pre-commit
.PHONY: install-git-hooks
<|MERGE_RESOLUTION|>--- conflicted
+++ resolved
@@ -69,15 +69,8 @@
 	cp -r node_modules/monaco-editor static/ext/
 
 lint: $(NODE_MODULES)
-<<<<<<< HEAD
-	$(NODE) ./node_modules/.bin/jshint --config etc/jshintrc.server app.js $(shell find lib -name '*.js') --verbose
-	$(NODE) ./node_modules/.bin/jshint --config etc/jshintrc.client $(shell find static -name '*.js' -not -path 'static/ext/*' -not -path static/analytics.js) --verbose
-=======
 	$(NODE) ./node_modules/.bin/jshint --config etc/jshintrc.server app.js $(shell find lib test -name '*.js')
 	$(NODE) ./node_modules/.bin/jshint --config etc/jshintrc.client $(shell find static -name '*.js' -not -path 'static/ext/*' -not -path static/analytics.js)
-
-LANG:=C++
->>>>>>> ebe74457
 
 node_modules: $(NODE_MODULES)
 bower_modules: $(BOWER_MODULES)
