--- conflicted
+++ resolved
@@ -203,11 +203,9 @@
 const apiHandler = new ApiHandler(compileHandler);
 
 function ClientOptionsHandler(fileSources) {
-<<<<<<< HEAD
-    const sources = fileSources.map(function (source) {
+    const sources = _.sortBy(fileSources.map(function (source) {
         return {name: source.name, urlpart: source.urlpart};
-    }).sort(compareOn("name"));
-    // sort source file alphabetically
+    }), "name");
 
     var supportsBinary = compilerPropsAT(languages, res => !!res, "supportsBinary", true);
     var supportsExecute = supportsBinary && !!compilerPropsAT(languages, (res, lang) => supportsBinary[lang.id] && !!res, "supportsExecute", true);
@@ -249,53 +247,6 @@
         gapiKey: ceProps('googleApiKey', ''),
         googleShortLinkRewrite: ceProps('googleShortLinkRewrite', '').split('|'),
         defaultSource: ceProps('defaultSource', ''),
-=======
-    const sources = _.sortBy(fileSources.map(source => ({name: source.name, urlpart: source.urlpart})), "name");
-    const languages = _.compact(_.map(gccProps("languages", '').split(':'), thing => {
-        if (!thing) return null;
-        var splat = thing.split("=");
-        return {language: splat[0], url: splat[1]};
-    }));
-    const supportsBinary = !!compilerProps("supportsBinary", true);
-    const supportsExecute = supportsBinary && !!compilerProps("supportsExecute", true);
-    const libs = {};
-
-    const baseLibs = compilerProps("libs");
-
-    if (baseLibs) {
-        _.each(baseLibs.split(':'), function (lib) {
-            libs[lib] = {name: compilerProps('libs.' + lib + '.name')};
-            libs[lib].versions = {};
-            const listedVersions = compilerProps("libs." + lib + '.versions');
-            if (listedVersions) {
-                _.each(listedVersions.split(':'), function (version) {
-                    libs[lib].versions[version] = {};
-                    libs[lib].versions[version].version = compilerProps("libs." + lib + '.versions.' + version + '.version');
-                    libs[lib].versions[version].path = [];
-                    var listedIncludes = compilerProps("libs." + lib + '.versions.' + version + '.path');
-                    if (listedIncludes) {
-                        _.each(listedIncludes.split(':'), function (path) {
-                            libs[lib].versions[version].path.push(path);
-                        });
-                    } else {
-                        logger.warn("No paths found for " + lib + " version " + version);
-                    }
-                });
-            } else {
-                logger.warn("No versions found for " + lib + " library");
-            }
-        });
-    }
-    const options = {
-        googleAnalyticsAccount: gccProps('clientGoogleAnalyticsAccount', 'UA-55180-6'),
-        googleAnalyticsEnabled: gccProps('clientGoogleAnalyticsEnabled', false),
-        sharingEnabled: gccProps('clientSharingEnabled', true),
-        githubEnabled: gccProps('clientGitHubRibbonEnabled', true),
-        gapiKey: gccProps('googleApiKey', ''),
-        googleShortLinkRewrite: gccProps('googleShortLinkRewrite', '').split('|'),
-        defaultSource: gccProps('defaultSource', ''),
-        language: language,
->>>>>>> 69ca21d6
         compilers: [],
         libs: libs,
         defaultCompiler: compilerPropsA(languages, 'defaultCompiler', ''),
@@ -377,9 +328,7 @@
 }
 
 function findCompilers() {
-    let exes = compilerPropsAT(languages, exs => {
-        return exs.split(":").filter(_.identity);
-    }, "compilers", "");
+    let exes = compilerPropsAT(languages, exs => _.compact(exs.split(":")), "compilers", "");
 
     const ndk = compilerPropsA(languages, 'androidNdk');
     _.each(ndk, (ndkPath, langId) => {
@@ -504,7 +453,7 @@
                 return compilerPropsL(langId, "group." + groupName + "." + propName, parentProps(langId, propName, def));
             };
 
-            const compilerExes = props(langId, 'compilers', '').split(":").filter(_.identity);
+            const compilerExes = _.compact(props(langId, 'compilers', '').split(":"));
             logger.debug("Processing compilers from group " + groupName);
             return Promise.all(compilerExes.map(compiler => recurseGetCompilers(langId, compiler, props)));
         }
@@ -512,7 +461,6 @@
         return compilerConfigFor(langId, compilerName, parentProps);
     }
 
-<<<<<<< HEAD
     function getCompilers() {
         let compilers = [];
         _.each(exes, (exs, langId) => {
@@ -542,13 +490,7 @@
         .then(compileHandler.setCompilers)
         .then(compilers => _.filter(compilers, compiler => !!compiler))
         .then(ensureDistinct)
-        .then(compilers => compilers.sort(compareOn("name")));
-=======
-    return Promise.all(exes.map(compiler => recurseGetCompilers(compiler, compilerProps)))
-        .then(_.flatten)
-        .then(compilers => compileHandler.setCompilers(compilers))
-        .then(compilers => _.sortBy(_.compact(compilers), "name"));
->>>>>>> 69ca21d6
+        .then(compilers => _.sortBy(compilers, "name"));
 }
 
 function shortUrlHandler(req, res, next) {
