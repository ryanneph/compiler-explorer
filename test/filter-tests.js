--- conflicted
+++ resolved
@@ -73,13 +73,10 @@
 
 let optionsOverride = {
     forceApproveAll: false, // set to true to automatically regenerate all the cases.
-<<<<<<< HEAD
     reporters: ['donothing'],
     errorOnStaleApprovedFiles: false,
-=======
     blockUntilReporterExits: false,
     maxLaunches: 1,
->>>>>>> 82960fc2
 };
 
 if (process.env.REPORT === '1') {
