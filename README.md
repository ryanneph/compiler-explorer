--- conflicted
+++ resolved
@@ -20,9 +20,7 @@
 
 Feel free to raise an issue on [github](https://github.com/mattgodbolt/gcc-explorer/issues) or [email me directly](mailto:matt@godbolt.org) for more help.
 
-<<<<<<< HEAD
-=======
 ### Credits
 
 Compiler Explorer is maintained by [Matt Godbolt](http://xania.org). Multiple compiler and difference view was implemented by [Gabriel Devillers](https://github.com/voxelf).
->>>>>>> e760b140
+
